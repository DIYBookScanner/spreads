#!/usr/bin/env python2.7
from setuptools import setup
from setuptools.command.test import test as TestCommand
import sys


class PyTest(TestCommand):
    def finalize_options(self):
        TestCommand.finalize_options(self)
        self.test_args = []
        self.test_suite = True

    def run_tests(self):
        #import here, cause outside the eggs aren't loaded
        import pytest
        errno = pytest.main(self.test_args)
        sys.exit(errno)

setup(
<<<<<<< HEAD
    name='spreads',
    version='0.4.1',
    author='Johannes Baiter',
    author_email='johannes.baiter@gmail.com',
    packages=['spreads', 'spreads.vendor', 'spreadsplug', 'spreadsplug.dev'],
    package_data={'spreads': ['spreads/config_default.yaml']},
    include_package_data=True,
    scripts=['spread', ],
    url='http://github.com/jbaiter/spreads',
    license='MIT',
    description='Book digitization workflow assistant',
    long_description=open('README.rst').read(),
    platforms="Posix",
    classifiers=[
        "Development Status :: 4 - Beta",
        "Intended Audience :: Developers",
        "Environment :: X11 Applications :: Qt",
        "License :: OSI Approved :: MIT License",
        "Operating System :: POSIX",
        "Topic :: Multimedia :: Graphics :: Capture",
        "Programming Language :: Python :: 2.7"
    ],
    install_requires=[
        "colorama >= 0.2.5",
        "pyusb >= 1.0.0a3",
        "PyYAML >= 3.10",
        "Wand >= 0.3.1",
        "stevedore >= 0.9.1",
        "futures >= 2.1.4",
    ],
    entry_points={
        'spreadsplug.devices': [
            'chdkcamera = spreadsplug.dev.chdkcamera:CHDKCameraDevice',
            'a2200      = spreadsplug.dev.chdkcamera:CanonA2200CameraDevice',
        ],
        'spreadsplug.hooks': [
            'autorotate = spreadsplug.autorotate:AutoRotatePlugin',
            'scantailor = spreadsplug.scantailor:ScanTailorPlugin',
            'pdfbeads   = spreadsplug.pdfbeads:PDFBeadsPlugin',
            'djvubind   = spreadsplug.djvubind:DjvuBindPlugin',
            'colorcorrect = spreadsplug.colorcorrect:ColorCorrectionPlugin',
            'tesseract = spreadsplug.tesseract:TesseractPlugin',
            'gui        = spreadsplug.gui:GuiCommand',
        ],
    },
    tests_require=['pytest'],
    cmdclass={'test': PyTest},
=======
    setup_requires=['pbr'],
    pbr=True
>>>>>>> 9bf4d230
)<|MERGE_RESOLUTION|>--- conflicted
+++ resolved
@@ -1,72 +1,7 @@
 #!/usr/bin/env python2.7
 from setuptools import setup
-from setuptools.command.test import test as TestCommand
-import sys
-
-
-class PyTest(TestCommand):
-    def finalize_options(self):
-        TestCommand.finalize_options(self)
-        self.test_args = []
-        self.test_suite = True
-
-    def run_tests(self):
-        #import here, cause outside the eggs aren't loaded
-        import pytest
-        errno = pytest.main(self.test_args)
-        sys.exit(errno)
 
 setup(
-<<<<<<< HEAD
-    name='spreads',
-    version='0.4.1',
-    author='Johannes Baiter',
-    author_email='johannes.baiter@gmail.com',
-    packages=['spreads', 'spreads.vendor', 'spreadsplug', 'spreadsplug.dev'],
-    package_data={'spreads': ['spreads/config_default.yaml']},
-    include_package_data=True,
-    scripts=['spread', ],
-    url='http://github.com/jbaiter/spreads',
-    license='MIT',
-    description='Book digitization workflow assistant',
-    long_description=open('README.rst').read(),
-    platforms="Posix",
-    classifiers=[
-        "Development Status :: 4 - Beta",
-        "Intended Audience :: Developers",
-        "Environment :: X11 Applications :: Qt",
-        "License :: OSI Approved :: MIT License",
-        "Operating System :: POSIX",
-        "Topic :: Multimedia :: Graphics :: Capture",
-        "Programming Language :: Python :: 2.7"
-    ],
-    install_requires=[
-        "colorama >= 0.2.5",
-        "pyusb >= 1.0.0a3",
-        "PyYAML >= 3.10",
-        "Wand >= 0.3.1",
-        "stevedore >= 0.9.1",
-        "futures >= 2.1.4",
-    ],
-    entry_points={
-        'spreadsplug.devices': [
-            'chdkcamera = spreadsplug.dev.chdkcamera:CHDKCameraDevice',
-            'a2200      = spreadsplug.dev.chdkcamera:CanonA2200CameraDevice',
-        ],
-        'spreadsplug.hooks': [
-            'autorotate = spreadsplug.autorotate:AutoRotatePlugin',
-            'scantailor = spreadsplug.scantailor:ScanTailorPlugin',
-            'pdfbeads   = spreadsplug.pdfbeads:PDFBeadsPlugin',
-            'djvubind   = spreadsplug.djvubind:DjvuBindPlugin',
-            'colorcorrect = spreadsplug.colorcorrect:ColorCorrectionPlugin',
-            'tesseract = spreadsplug.tesseract:TesseractPlugin',
-            'gui        = spreadsplug.gui:GuiCommand',
-        ],
-    },
-    tests_require=['pytest'],
-    cmdclass={'test': PyTest},
-=======
     setup_requires=['pbr'],
     pbr=True
->>>>>>> 9bf4d230
 )