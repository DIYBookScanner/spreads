--- conflicted
+++ resolved
@@ -96,19 +96,12 @@
         ]
     },
     install_requires=[
-<<<<<<< HEAD
-        "colorama>=0.2.5",
-        "PyYAML>=3.10",
-        "futures >= 2.1.4",
-        "blinker == 1.3",
-        "psutil == 2.1.0",
-=======
         "colorama >= 0.2.4",
         "PyYAML >= 3.10",
         "futures >= 2.1",
         "blinker >= 1.3",
         "roman >= 2.0.0",
->>>>>>> 5def70d1
+        "psutil >= 2.0.0",
     ],
     extras_require={
         "chdkcamera": ["pyusb >= 1.0.0b1", "jpegtran-cffi >= 0.4"],
