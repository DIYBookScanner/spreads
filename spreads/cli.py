# -*- coding: utf-8 -*-

# Copyright (c) 2013 Johannes Baiter. All rights reserved.
# Permission is hereby granted, free of charge, to any person obtaining a copy
# of this software and associated documentation files (the "Software"), to deal
# in the Software without restriction, including without limitation the rights
# to use, copy, modify, merge, publish, distribute, sublicense, and/or sell
# copies of the Software, and to permit persons to whom the Software is
# furnished to do so, subject to the following conditions:
#
# The above copyright notice and this permission notice shall be included in
# all copies or substantial portions of the Software.
#
# THE SOFTWARE IS PROVIDED "AS IS", WITHOUT WARRANTY OF ANY KIND, EXPRESS OR
# IMPLIED, INCLUDING BUT NOT LIMITED TO THE WARRANTIES OF MERCHANTABILITY,
# FITNESS FOR A PARTICULAR PURPOSE AND NONINFRINGEMENT. IN NO EVENT SHALL THE
# AUTHORS OR COPYRIGHT HOLDERS BE LIABLE FOR ANY CLAIM, DAMAGES OR OTHER
# LIABILITY, WHETHER IN AN ACTION OF CONTRACT, TORT OR OTHERWISE, ARISING FROM,
# OUT OF OR IN CONNECTION WITH THE SOFTWARE OR THE USE OR OTHER DEALINGS IN
# THE SOFTWARE.

"""
spreads CLI code.
"""

from __future__ import division, unicode_literals, print_function

import argparse
import logging
import logging.handlers
import os
import sys
import time

import colorama
import pkg_resources
import spreads.vendor.confit as confit
from spreads.vendor.pathlib import Path

import spreads.plugin as plugin
from spreads.workflow import Workflow
<<<<<<< HEAD
from spreads.util import DeviceException, ColourStreamHandler

# Kudos to http://stackoverflow.com/a/1394994/487903
try:
    from msvcrt import getch
except ImportError:
    def getch():
        """ Wait for keypress on stdin.
=======
from spreads.util import (DeviceException, ColourStreamHandler,
                          add_argument_from_option)
>>>>>>> 415f2449

if sys.platform == 'win32':
    import msvcrt
    getch = msvcrt.getch()
else:
    import termios
    import tty

    def getch():
        fd = sys.stdin.fileno()
        old = termios.tcgetattr(fd)
        char = None
        try:
            tty.setraw(fd)
            char = sys.stdin.read(1)
        finally:
            termios.tcsetattr(fd, termios.TCSADRAIN, old)
        return char


def colorize(text, color):
    return color + text + colorama.Fore.RESET


def _select_driver():
    print(colorize("Please select a device driver from the following list:",
                   colorama.Fore.BLUE))
    available_drivers = list(
        pkg_resources.iter_entry_points('spreadsplug.devices'))
    for pos, ext in enumerate(available_drivers, 1):
        print("  [{0}]: {1}".format(pos, ext.name))
    while True:
        selection = raw_input("Select a driver: ")
        if not selection.isdigit() or int(selection) > len(available_drivers):
            print(colorize("Please select a number in the range of 1 to {0}"
                           .format(len(available_drivers)), colorama.Fore.RED))
            continue
        driver = unicode(available_drivers[int(selection)-1].name)
        print(colorize("Selected \"{0}\" as device driver".format(driver),
                       colorama.Fore.GREEN))
        return driver


def _select_plugins(selected_plugins=None):
    if selected_plugins is None:
        selected_plugins = []
    print("Please select your desired plugins from the following list:")
    available_plugins = list(
        pkg_resources.iter_entry_points('spreadsplug.hooks'))
    while True:
        for pos, ext in enumerate(available_plugins, 1):
            print("  {0} {1}: {2}"
                  .format('x' if ext.name in selected_plugins else ' ',
                          pos, ext.name))
        selection = raw_input("Select a plugin (or hit enter to finish): ")
        if not selection:
            break
        if not selection.isdigit() or int(selection) > len(available_plugins):
            print(colorize("Please select a number in the range of 1 to {0}"
                           .format(len(available_plugins)), colorama.Fore.RED))
            continue
        plugin_name = available_plugins[int(selection)-1].name
        if plugin_name in selected_plugins:
            selected_plugins.remove(plugin_name)
        else:
            selected_plugins.append(plugin_name)
    return selected_plugins


def _setup_processing_pipeline(config):
    pm = plugin.get_pluginmanager(config)
<<<<<<< HEAD
    extensions = [
        ext.name for ext in
        plugin.get_relevant_extensions(pm, [plugin.ProcessHookMixin])]
=======
    extensions = [ext.name
                  for ext in plugin.get_relevant_extensions(pm, ['process'])]
    if not extensions:
        return
>>>>>>> 415f2449
    print("The following postprocessing plugins were detected:")
    print("\n".join(" - {0}".format(ext) for ext in extensions))
    while True:
        answer = raw_input("Please enter the extensions in the order that they"
                           " should be invoked, separated by commas:\n")
        plugins = [x.strip() for x in answer.split(',')]
        if any(x not in extensions for x in plugins):
            print(colorize("At least one of the entered extensions was not"
                           "found, please try again!", colorama.Fore.RED))
        else:
            break
    config["plugins"] = plugins + [x for x in config["plugins"].get()
                                   if x not in plugins]


def _set_device_target_page(config, target_page):
    print("Please connect and turn on the device labeled \'{0}\'"
          .format(target_page))
    print("Press any key when ready.")
    getch()
    devs = plugin.get_devices(config)
    if len(devs) > 1:
        raise DeviceException("Please ensure that only one device is"
                              " turned on!")
    if not devs:
        raise DeviceException("No device found!")
    devs[0].set_target_page(target_page)
    print(colorize("Configured \'{0}\' device.".format(target_page),
                   colorama.Fore.GREEN))
    print("Please turn off the device.")
    print("Press any key when ready.")
    getch()


def configure(config):
    config["driver"] = _select_driver()
    config["plugins"] = _select_plugins(config["plugins"].get())

<<<<<<< HEAD
    plugin.setup_plugin_config(config)
    _setup_processing_pipeline(config)

    cfg_path = os.path.join(config.config_dir(), confit.CONFIG_FILENAME)
    plugin.setup_plugin_config(config)
=======
    # Set default plugin configuration
    plugin.set_default_config(config)
    _setup_processing_pipeline(config)

    cfg_path = os.path.join(config.config_dir(), confit.CONFIG_FILENAME)
>>>>>>> 415f2449

    driver = plugin.get_driver(config["driver"].get()).driver

    # We only need to set the device target_page if the driver supports
    # shooting with two devices
    if plugin.DeviceFeatures.IS_CAMERA in driver.features:
        answer = raw_input(
            "Do you want to configure the target_page of your devices?\n"
            "(Required for shooting with two devices) [y/n]: ")
        answer = True if answer.lower() == 'y' else False
        if answer:
            print("Setting target page on cameras")
            for target_page in ('odd', 'even'):
                _set_device_target_page(config, target_page)

        answer = raw_input("Do you want to setup the focus for your cameras? "
                           "[y/n]: ")
        answer = True if answer.lower() == 'y' else False
        if answer:
            print("Please turn on one of your capture devices.\n"
                  "Press any key to continue")
            getch()
            devs = plugin.get_devices(config)
            print("Please put a book with as little whitespace as possible"
                  "under your cameras.\nPress any button to continue")
            getch()
            focus = devs[0]._acquire_focus()
            config['device']['focus_distance'] = focus
    print("Writing configuration file to '{0}'".format(cfg_path))
    config.dump(filename=cfg_path)


def capture(config):
    path = config['path'].get()
    workflow = Workflow(config=config, path=path)
    capture_keys = workflow.config['capture']['capture_keys'].as_str_seq()

    # Some closures
    def refresh_stats():
        # Callback to print statistics
        pages_per_hour = (3600/(time.time() -
                          workflow.capture_start))*workflow.pages_shot
        status = ("\rShot {0: >3} pages [{1: >4.0f}/h] "
                  .format(unicode(workflow.pages_shot), pages_per_hour))
        sys.stdout.write(status)
        sys.stdout.flush()

    def trigger_loop():
        is_posix = sys.platform != 'win32'
        old_count = workflow.pages_shot
        if is_posix:
            import select
            old_settings = termios.tcgetattr(sys.stdin)
            data_available = lambda: (select.select([sys.stdin], [], [], 0) ==
                                     ([sys.stdin], [], []))
            read_char = lambda: sys.stdin.read(1)
        else:
            data_available = msvcrt.kbhit
            read_char = msvcrt.getch

        try:
            if is_posix:
                tty.setcbreak(sys.stdin.fileno())
            while True:
                time.sleep(0.01)
                if workflow.pages_shot != old_count:
                    old_count = workflow.pages_shot
                    refresh_stats()
                if not data_available():
                    continue
                char = read_char()
                if char in tuple(capture_keys) + ('r', ):
                    workflow.capture(retake=(char == 'r'))
                    refresh_stats()
                elif char == 'f':
                    break
        finally:
            if is_posix:
                termios.tcsetattr(sys.stdin, termios.TCSADRAIN, old_settings)

    if len(workflow.devices) != 2:
        raise DeviceException("Please connect and turn on two"
                              " pre-configured devices! ({0} were"
                              " found)".format(len(workflow.devices)))
    print(colorize("Found {0} devices!".format(len(workflow.devices)),
                   colorama.Fore.GREEN))
    if any(not x.target_page for x in workflow.devices):
        raise DeviceException("At least one of the devices has not been"
                              " properly configured, please re-run the"
                              " program with the \'configure\' option!")
    # Set up for capturing
    print("Setting up devices for capturing.")
    workflow.prepare_capture()

    print("({0}) capture | (r) retake last shot | (f) finish "
          .format("/".join(capture_keys)))
    # Start trigger loop
    trigger_loop()

    workflow.finish_capture()
    if workflow.capture_start is None:
        return


def postprocess(config):
    path = config['path'].get()
    workflow = Workflow(config=config, path=path)
    workflow.process()


def output(config):
    path = config['path'].get()
    workflow = Workflow(config=config, path=path)
    workflow.output()


def wizard(config):
    # TODO: Think about how we can make this more dynamic, i.e. get list of
    #       options for plugin with a description for each entry
    print("==========================\n",
          "Starting capturing process\n",
          "==========================")
    capture(config)

    print("=======================\n"
          "Starting postprocessing\n"
          "=======================")
    postprocess(config)

    print("=================\n",
          "Generating output\n"
          "=================")
    output(config)


def setup_parser(config):
    def _add_device_arguments(name, parser):
        tmpl = plugin.get_driver(config["driver"]
                                 .get()).driver.configuration_template()
        if not tmpl:
            return
        for key, option in tmpl.iteritems():
            try:
                add_argument_from_option('device', key, option, parser)
            except:
                return

    def _add_plugin_arguments(hooks, parser):
        extensions = plugin.get_relevant_extensions(pluginmanager, hooks)
        for ext in extensions:
            tmpl = ext.plugin.configuration_template()
            if not tmpl:
                continue
            for key, option in tmpl.iteritems():
                try:
                    add_argument_from_option(ext.name, key, option, parser)
                except:
                    continue

<<<<<<< HEAD
=======
    root_options = {
        'verbose': plugin.PluginOption(value=False,
                                       docstring="Enable verbose output"),
        'logfile': plugin.PluginOption(value="~/.config/spreads/spreads.log",
                                       docstring="Path to logfile"),
        'loglevel': plugin.PluginOption(value=['info', 'critical', 'error',
                                               'warning', 'debug'],
                                        docstring="Logging level for logfile",
                                        selectable=True)
    }

>>>>>>> 415f2449
    pluginmanager = plugin.get_pluginmanager(config)
    rootparser = argparse.ArgumentParser(
        description="Scanning Tool for  DIY Book Scanner")
    subparsers = rootparser.add_subparsers()
    for key, option in root_options.iteritems():
        add_argument_from_option('', key, option, rootparser)

    wizard_parser = subparsers.add_parser(
        'wizard', help="Interactive mode")
    wizard_parser.add_argument(
        "path", type=unicode, help="Project path")
    wizard_parser.set_defaults(subcommand=wizard)

    config_parser = subparsers.add_parser(
        'configure', help="Perform initial configuration")
    config_parser.set_defaults(subcommand=configure)

    capture_parser = subparsers.add_parser(
        'capture', help="Start the capturing workflow")
    capture_parser.add_argument(
        "path", type=unicode, help="Project path")
    capture_parser.set_defaults(subcommand=capture)
    # Add arguments from plugins
    for parser in (capture_parser, wizard_parser):
<<<<<<< HEAD
        _add_plugin_arguments([plugin.CaptureHooksMixin], parser)
=======
        _add_plugin_arguments(['prepare_capture', 'capture', 'finish_capture',
                               'start_trigger_loop'],
                              parser)
>>>>>>> 415f2449
        if 'driver' in config.keys():
            _add_device_arguments('capture', parser)

    postprocess_parser = subparsers.add_parser(
        'postprocess',
        help="Postprocess scanned images.")
    postprocess_parser.add_argument(
        "path", type=unicode, help="Project path")
    postprocess_parser.add_argument(
        "--jobs", "-j", dest="jobs", type=int, default=None,
        metavar="<int>", help="Number of concurrent processes")
    postprocess_parser.set_defaults(subcommand=postprocess)
    # Add arguments from plugins
    for parser in (postprocess_parser, wizard_parser):
        _add_plugin_arguments([plugin.ProcessHookMixin], parser)

    output_parser = subparsers.add_parser(
        'output',
        help="Generate output files.")
    output_parser.add_argument(
        "path", type=unicode, help="Project path")
    output_parser.set_defaults(subcommand=output)
    # Add arguments from plugins
    for parser in (output_parser, wizard_parser):
        _add_plugin_arguments([plugin.OutputHookMixin], parser)

    # Add custom subcommands from plugins
    if config["plugins"].get():
        for ext in plugin.get_relevant_extensions(pluginmanager,
                                                  [plugin.SubcommandHookMixin]):
            ext.plugin.add_command_parser(subparsers)
    return rootparser


def set_config_from_args(config, args):
    for argkey, value in args.__dict__.iteritems():
        if value is None or argkey == 'subcommand' or argkey.startswith('_'):
            continue
        if '.' in argkey:
            section, key = argkey.split('.')
            config[section][key] = value
        else:
            config[argkey] = value


def main():
    # Set to ERROR so we can see errors during plugin loading.
    logging.basicConfig(loglevel=logging.ERROR)

    # Lazy-load configuration
    config = confit.LazyConfig('spreads', __name__)
    # Load default plugin configuration
    plugin.set_default_config(config)
    # Load user configuration
    config.read()
<<<<<<< HEAD
    plugin.setup_plugin_config(config)
=======
>>>>>>> 415f2449

    parser = setup_parser(config)
    args = parser.parse_args()
    # Set configuration from parsed arguments
    set_config_from_args(config, args)

    loglevel = config['loglevel'].as_choice({
        'none':     logging.NOTSET,
        'info':     logging.INFO,
        'debug':    logging.DEBUG,
        'warning':  logging.WARNING,
        'error':    logging.ERROR,
        'critical': logging.CRITICAL,
    })

    # Set up logger
    logger = logging.getLogger()
    if logger.handlers:
        for handler in logger.handlers:
            logger.removeHandler(handler)
    stdout_handler = ColourStreamHandler()
    stdout_handler.setLevel(logging.DEBUG if config['verbose'].get()
                            else logging.WARNING)
    stdout_handler.setFormatter(logging.Formatter("%(name)s: %(message)s"))
    logger.addHandler(stdout_handler)
    if 'logfile' in config.keys():
      logfile = Path(os.path.expanduser(config['logfile'].get()))
      if not logfile.parent.exists():
          logfile.parent.mkdir()
      file_handler = logging.handlers.RotatingFileHandler(
        filename=unicode(logfile), maxBytes=512*1024, backupCount=1)
      file_handler.setFormatter(logging.Formatter(
          "%(asctime)s %(message)s [%(name)s] [%(levelname)s]"))
      file_handler.setLevel(loglevel)
      logger.addHandler(file_handler)

    logger.setLevel(logging.DEBUG)

    args.subcommand(config)<|MERGE_RESOLUTION|>--- conflicted
+++ resolved
@@ -39,19 +39,8 @@
 
 import spreads.plugin as plugin
 from spreads.workflow import Workflow
-<<<<<<< HEAD
-from spreads.util import DeviceException, ColourStreamHandler
-
-# Kudos to http://stackoverflow.com/a/1394994/487903
-try:
-    from msvcrt import getch
-except ImportError:
-    def getch():
-        """ Wait for keypress on stdin.
-=======
 from spreads.util import (DeviceException, ColourStreamHandler,
                           add_argument_from_option)
->>>>>>> 415f2449
 
 if sys.platform == 'win32':
     import msvcrt
@@ -123,16 +112,11 @@
 
 def _setup_processing_pipeline(config):
     pm = plugin.get_pluginmanager(config)
-<<<<<<< HEAD
     extensions = [
         ext.name for ext in
         plugin.get_relevant_extensions(pm, [plugin.ProcessHookMixin])]
-=======
-    extensions = [ext.name
-                  for ext in plugin.get_relevant_extensions(pm, ['process'])]
     if not extensions:
         return
->>>>>>> 415f2449
     print("The following postprocessing plugins were detected:")
     print("\n".join(" - {0}".format(ext) for ext in extensions))
     while True:
@@ -171,19 +155,11 @@
     config["driver"] = _select_driver()
     config["plugins"] = _select_plugins(config["plugins"].get())
 
-<<<<<<< HEAD
-    plugin.setup_plugin_config(config)
-    _setup_processing_pipeline(config)
-
-    cfg_path = os.path.join(config.config_dir(), confit.CONFIG_FILENAME)
-    plugin.setup_plugin_config(config)
-=======
     # Set default plugin configuration
     plugin.set_default_config(config)
     _setup_processing_pipeline(config)
 
     cfg_path = os.path.join(config.config_dir(), confit.CONFIG_FILENAME)
->>>>>>> 415f2449
 
     driver = plugin.get_driver(config["driver"].get()).driver
 
@@ -343,8 +319,6 @@
                 except:
                     continue
 
-<<<<<<< HEAD
-=======
     root_options = {
         'verbose': plugin.PluginOption(value=False,
                                        docstring="Enable verbose output"),
@@ -356,7 +330,6 @@
                                         selectable=True)
     }
 
->>>>>>> 415f2449
     pluginmanager = plugin.get_pluginmanager(config)
     rootparser = argparse.ArgumentParser(
         description="Scanning Tool for  DIY Book Scanner")
@@ -381,13 +354,8 @@
     capture_parser.set_defaults(subcommand=capture)
     # Add arguments from plugins
     for parser in (capture_parser, wizard_parser):
-<<<<<<< HEAD
-        _add_plugin_arguments([plugin.CaptureHooksMixin], parser)
-=======
-        _add_plugin_arguments(['prepare_capture', 'capture', 'finish_capture',
-                               'start_trigger_loop'],
-                              parser)
->>>>>>> 415f2449
+        _add_plugin_arguments(
+            [plugin.CaptureHooksMixin, plugin.TriggerHooksMixin], parser)
         if 'driver' in config.keys():
             _add_device_arguments('capture', parser)
 
@@ -443,10 +411,6 @@
     plugin.set_default_config(config)
     # Load user configuration
     config.read()
-<<<<<<< HEAD
-    plugin.setup_plugin_config(config)
-=======
->>>>>>> 415f2449
 
     parser = setup_parser(config)
     args = parser.parse_args()
