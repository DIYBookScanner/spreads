--- conflicted
+++ resolved
@@ -158,13 +158,9 @@
             }
 
     @abstractclassmethod
-<<<<<<< HEAD
     def yield_devices(cls, config):
-=======
-    def yield_devices(self, config):
->>>>>>> 415f2449
         """ Search for usable devices, yield one at a time
-        
+
         :param config:  spreads configuration
         :type config:   spreads.confit.ConfigView
         """
@@ -278,27 +274,7 @@
         """
         pass
 
-<<<<<<< HEAD
-    @abc.abstractmethod
-=======
-    def start_trigger_loop(self, capture_callback):
-        """ Start a thread that runs an event loop and periodically triggers
-            a capture by calling the `capture_callback`.
-
-        :param capture_callback:    The function to run for triggering a
-                                    capture
-        :type capture_callback:     function
-
-        """
-        pass
-
-    def stop_trigger_loop(self):
-        """ Stop the thread started by `start_trigger_loop*.
-
-        """
-        pass
-
->>>>>>> 415f2449
+    @abc.abstractmethod
     def capture(self, devices, path):
         """ Perform some action after each successful capture.
 
@@ -318,6 +294,29 @@
         :type devices:      list(DevicePlugin)
         :param path:        Project path
         :type path:         pathlib.Path
+
+        """
+        pass
+
+
+class TriggerHooksMixin(object):
+    __metaclass__ = abc.ABCMeta
+
+    @abc.abstractmethod
+    def start_trigger_loop(self, capture_callback):
+        """ Start a thread that runs an event loop and periodically triggers
+            a capture by calling the `capture_callback`.
+
+        :param capture_callback:    The function to run for triggering a
+                                    capture
+        :type capture_callback:     function
+
+        """
+        pass
+
+    @abc.abstractmethod
+    def stop_trigger_loop(self):
+        """ Stop the thread started by `start_trigger_loop*.
 
         """
         pass
