# -*- coding: utf-8 -*-

# Copyright (C) 2014 Johannes Baiter <johannes.baiter@gmail.com>
#
# This program is free software: you can redistribute it and/or modify
# it under the terms of the GNU Affero General Public License as
# published by the Free Software Foundation, either version 3 of the
# License, or (at your option) any later version.
#
# This program is distributed in the hope that it will be useful,
# but WITHOUT ANY WARRANTY; without even the implied warranty of
# MERCHANTABILITY or FITNESS FOR A PARTICULAR PURPOSE.  See the
# GNU Affero General Public License for more details.

# You should have received a copy of the GNU Affero General Public License
# along with this program.  If not, see <http://www.gnu.org/licenses/>.

# -*- coding: utf-8 -*-

import logging
import shutil

<<<<<<< HEAD
from concurrent import futures
=======
from concurrent.futures import ProcessPoolExecutor
from jpegtran import JPEGImage
>>>>>>> 5def70d1

from spreads.plugin import HookPlugin, ProcessHookMixin

logger = logging.getLogger('spreadsplug.autorotate')

try:
    from jpegtran import JPEGImage

<<<<<<< HEAD
    def autorotate_image(path):
        img = JPEGImage(path)
        if img.exif_orientation is None:
            logger.warn(
                "Image {0} did not have any EXIF rotation, did not rotate."
                .format(path))
            return
        elif img.exif_orientation == 1:
            logger.info("Image {0} is already rotated.".format(path))
            return
        rotated = img.exif_autotransform()
        rotated.save(path)
except ImportError:
    import PIL
    import pyexiv2

    def autorotate_image(path):
        try:
            metadata = pyexiv2.ImageMetadata(path)
            metadata.read()
            orient = int(metadata['Image.Exif.Orientation'])
        except:
            logger.warn(
                "Image {0} did not have any EXIF rotation, did not rotate."
                .format(path))
            return

        img = PIL.Image(path)
        if orient == 1:
            logger.info("Image {0} is already rotated.".format(path))
            return
        elif orient == 2:
            img.flip(PIL.Image.FLIP_LEFT_RIGHT)
        elif orient == 3:
            img.flip(PIL.Image.ROTATE_180)
        elif orient == 4:
            img.flip(PIL.Image.FLIP_TOP_BOTTOM)
        elif orient == 5:
            img.flip(PIL.Image.ROTATE_90)
            img.flip(PIL.Image.FLIP_LEFT_RIGHT)
        elif orient == 6:
            img.flip(PIL.Image.ROTATE_90)
        elif orient == 7:
            img.flip(PIL.Image.ROTATE_270)
            img.flip(PIL.Image.FLIP_LEFT_RIGHT)
        elif orient == 8:
            img.flip(PIL.Image.ROTATE_270)
        img.save(path)
=======
def autorotate_image(in_path, out_path):
    img = JPEGImage(in_path)
    if img.exif_orientation is None:
        logger.warn("Image {0} did not have any EXIF rotation, did not rotate."
                    .format(in_path))
        return
    elif img.exif_orientation == 1:
        logger.info("Image {0} is already rotated, will simply copy it."
                    .format(in_path))
        shutil.copyfile(in_path, out_path)
    else:
        rotated = img.exif_autotransform()
        rotated.save(out_path)
>>>>>>> 5def70d1


class AutoRotatePlugin(HookPlugin, ProcessHookMixin):
    __name__ = 'autorotate'

    def _get_progress_callback(self, idx, num_total):
        return lambda x: self.on_progressed.send(
            self,
            progress=float(idx)/num_total)

    def _get_update_callback(self, page, out_path):
        return lambda x: page.processed_images.update(
            {self.__name__: out_path})

    def process(self, pages, target_path):
        logger.info("Rotating images")
        futures = []
        with ProcessPoolExecutor() as executor:
            num_total = len(pages)
            for (idx, page) in enumerate(pages):
                in_path = page.get_latest_processed(image_only=True)
                if in_path is None:
                    in_path = page.raw_image
                if in_path.suffix.lower() not in ('.jpg', '.jpeg'):
                    logger.warn("Image {0} is not a JPG file, cannot be "
                                "rotated".format(in_path))
                    continue
                out_path = target_path/(in_path.stem + "_rotated.jpg")
                future = executor.submit(autorotate_image,
                                         unicode(in_path),
                                         unicode(out_path))
                future.add_done_callback(
                    self._get_progress_callback(idx, num_total)
                )
                future.add_done_callback(
                    self._get_update_callback(page, out_path)
                )
                futures.append(future)<|MERGE_RESOLUTION|>--- conflicted
+++ resolved
@@ -20,12 +20,7 @@
 import logging
 import shutil
 
-<<<<<<< HEAD
-from concurrent import futures
-=======
 from concurrent.futures import ProcessPoolExecutor
-from jpegtran import JPEGImage
->>>>>>> 5def70d1
 
 from spreads.plugin import HookPlugin, ProcessHookMixin
 
@@ -34,37 +29,38 @@
 try:
     from jpegtran import JPEGImage
 
-<<<<<<< HEAD
-    def autorotate_image(path):
-        img = JPEGImage(path)
+    def autorotate_image(in_path, out_path):
+        img = JPEGImage(in_path)
         if img.exif_orientation is None:
             logger.warn(
                 "Image {0} did not have any EXIF rotation, did not rotate."
-                .format(path))
+                .format(in_path))
             return
         elif img.exif_orientation == 1:
-            logger.info("Image {0} is already rotated.".format(path))
-            return
-        rotated = img.exif_autotransform()
-        rotated.save(path)
+            logger.info("Image {0} is already rotated.".format(in_path))
+            shutil.copyfile(in_path, out_path)
+        else:
+            rotated = img.exif_autotransform()
+            rotated.save(out_path)
 except ImportError:
     import PIL
     import pyexiv2
 
-    def autorotate_image(path):
+    def autorotate_image(in_path, out_path):
         try:
-            metadata = pyexiv2.ImageMetadata(path)
+            metadata = pyexiv2.ImageMetadata(in_path)
             metadata.read()
             orient = int(metadata['Image.Exif.Orientation'])
         except:
             logger.warn(
                 "Image {0} did not have any EXIF rotation, did not rotate."
-                .format(path))
+                .format(in_path))
             return
 
-        img = PIL.Image(path)
+        img = PIL.Image(in_path)
         if orient == 1:
-            logger.info("Image {0} is already rotated.".format(path))
+            logger.info("Image {0} is already rotated.".format(in_path))
+            shutil.copyfile(in_path, out_path)
             return
         elif orient == 2:
             img.flip(PIL.Image.FLIP_LEFT_RIGHT)
@@ -82,22 +78,7 @@
             img.flip(PIL.Image.FLIP_LEFT_RIGHT)
         elif orient == 8:
             img.flip(PIL.Image.ROTATE_270)
-        img.save(path)
-=======
-def autorotate_image(in_path, out_path):
-    img = JPEGImage(in_path)
-    if img.exif_orientation is None:
-        logger.warn("Image {0} did not have any EXIF rotation, did not rotate."
-                    .format(in_path))
-        return
-    elif img.exif_orientation == 1:
-        logger.info("Image {0} is already rotated, will simply copy it."
-                    .format(in_path))
-        shutil.copyfile(in_path, out_path)
-    else:
-        rotated = img.exif_autotransform()
-        rotated.save(out_path)
->>>>>>> 5def70d1
+        img.save(out_path)
 
 
 class AutoRotatePlugin(HookPlugin, ProcessHookMixin):
