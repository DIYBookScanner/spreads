--- conflicted
+++ resolved
@@ -438,7 +438,12 @@
         if int(focus_distance) == 0:
             self._execute_lua("set_aflock(0)")
         else:
-            self._execute_lua("press('shoot_half'); sleep(1000); click('left'); release('shoot_half');", wait=True)
+            self._execute_lua(
+                "press('shoot_half');"
+                "sleep(1000);"
+                "click('left');"
+                "release('shoot_half');",
+                wait=True)
             time.sleep(0.25)
             self._execute_lua("set_focus({0:.0f})".format(focus_distance))
 
@@ -465,34 +470,7 @@
         else:
             self.logger = logging.getLogger('A2200Device')
 
-<<<<<<< HEAD
-    def _set_focus(self):
-        focus_distance = int(self.config['focus_distance'].get())
-        if focus_distance == 0:
-            return
-
-        self.logger.info("Running A2200 manual focus")
-        self._execute_lua("set_aflock(1)")
-        time.sleep(0.5)
-        self._execute_lua("set_prop(require('propcase').AF_LOCK, 1)")
-        self._execute_lua("press(\"shoot_half\")")
-        time.sleep(0.5)
-        self._execute_lua("release(\"shoot_half\")")
-        time.sleep(0.5)
-        self._execute_lua("set_mf(1)")
-        if self._can_remote:
-            cmd = ("remoteshoot \"/tmp/focus\"")
-        else:
-            cmd = ("shoot -rm -dl \"/tmp/focus\"")
-        try:
-            self._run(cmd)
-        except CHDKPTPException as e:
-            pass
-        time.sleep(0.5)
-        self._execute_lua("set_focus({0:.0f})".format(focus_distance))
-
-=======
->>>>>>> 6ef8ad62
+
 class QualityFix(CHDKCameraDevice):
     """ Fixes a bug that prevents remote capture with the highest resolution
     and quality from succeeding.  See this CHDK forum post for more details:
