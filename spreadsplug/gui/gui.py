# -*- coding: utf-8 -*-

# Copyright (C) 2014 Johannes Baiter <johannes.baiter@gmail.com>
#
# This program is free software: you can redistribute it and/or modify
# it under the terms of the GNU Affero General Public License as
# published by the Free Software Foundation, either version 3 of the
# License, or (at your option) any later version.
#
# This program is distributed in the hope that it will be useful,
# but WITHOUT ANY WARRANTY; without even the implied warranty of
# MERCHANTABILITY or FITNESS FOR A PARTICULAR PURPOSE.  See the
# GNU Affero General Public License for more details.

# You should have received a copy of the GNU Affero General Public License
# along with this program.  If not, see <http://www.gnu.org/licenses/>.

import logging
import time

from concurrent.futures import ThreadPoolExecutor
from PySide import QtCore, QtGui

import spreads.plugin as plugin
import spreads.workflow as workflow

import gui_rc  # noqa

logger = logging.getLogger('spreadsplug.gui')


class LogBoxHandler(logging.Handler):
    # NOTE: This is neccessary, because a signal has to be an attribute of
    #       a QObject instance. Multiple inheritance does not work here,
    #       as both logging.Handler and QObject have an "emit" method
    class DummyQObject(QtCore.QObject):
        sig = QtCore.Signal(unicode)

    def __init__(self, textedit):
        logging.Handler.__init__(self)
        self._qobj = self.DummyQObject()
        self.sig = self._qobj.sig
        self.textedit = textedit

    def emit(self, record):
        # Play a warning sound if something has gone wrong
        try:
            self.sig.emit(self.format(record))
        except:
            self.handleError(record)

        if record.levelname in ('ERROR', 'CRITICAL', 'WARNING'):
            QtGui.QApplication.instance().beep()


class LogBoxFormatter(logging.Formatter):
    LEVELS = {
        'ERROR': "<strong><font color=\"red\">{0}</font></strong>",
        'CRITICAL': "<strong><font color=\"orange\">{0}</font></strong>",
        'WARNING': "<strong><font color=\"orange\">{0}</font></strong>",
        'INFO': "{0}",
        'DEBUG': "{0}",
    }

    def format(self, record):
        levelname = record.levelname
        return self.LEVELS[levelname].format(record.msg)


class SpreadsWizard(QtGui.QWizard):
    def __init__(self, config, parent=None):
        super(SpreadsWizard, self).__init__(parent)

        self.config = config

        self.addPage(IntroPage())
        self.addPage(CapturePage())
        self.addPage(PostprocessPage())
        self.addPage(OutputPage())

        self.setPixmap(QtGui.QWizard.WatermarkPixmap,
                       QtGui.QPixmap(':/pixmaps/monk.png'))

        button_layout = [
            QtGui.QWizard.BackButton, QtGui.QWizard.Stretch,
            QtGui.QWizard.CancelButton, QtGui.QWizard.Stretch,
            QtGui.QWizard.NextButton, QtGui.QWizard.FinishButton
        ]
        self.setButtonLayout(button_layout)

        self.setWindowTitle("Spreads Wizard")
        self.setFixedWidth(700)


class IntroPage(QtGui.QWizardPage):
    def initializePage(self):  # noqa
        wizard = self.wizard()
        self.setTitle("Welcome!")

        intro_label = QtGui.QLabel(
            "This wizard will guide you through the digitization workflow. "
        )
        intro_label.setWordWrap(True)

        dirpick_layout = QtGui.QHBoxLayout()
        self.line_edit = QtGui.QLineEdit()
        self.line_edit.textChanged.connect(self.completeChanged)
        browse_btn = QtGui.QPushButton("Browse")
        dirpick_layout.addWidget(self.line_edit)
        dirpick_layout.addWidget(browse_btn)
        browse_btn.clicked.connect(self.show_filepicker)
        self.tab_widget = QtGui.QTabWidget()

        # Add configuration widgets from plugins
        self.plugin_widgets = {}

        # Filter out subcommand plugins
        available = [
            name for name, cls
            in plugin.get_plugins(*wizard.config['plugins'].get()).items()
            if not issubclass(cls, plugin.SubcommandHooksMixin)
        ]
        available.append('device')

        for name, tmpl in wizard.config.templates.iteritems():
            if not tmpl or name not in available:
                continue
            page = QtGui.QGroupBox()
            layout = QtGui.QFormLayout()
            widgets = self._get_plugin_config_widgets(tmpl, name)
            self.plugin_widgets[name] = widgets
            for label, widget in widgets.values():
                # We don't need a label for QCheckBoxes
                if isinstance(widget, QtGui.QCheckBox):
                    layout.addRow(widget)
                else:
                    layout.addRow(label, widget)
            page.setLayout(layout)
            self.tab_widget.addTab(page, name.title())

        self.save_btn = QtGui.QPushButton("&Save as defaults")
        self.save_btn.clicked.connect(self.saveSettings)
        save_layout = QtGui.QHBoxLayout()
        save_layout.addStretch(1)
        save_layout.addWidget(self.save_btn)

        main_layout = QtGui.QVBoxLayout()
        main_layout.addWidget(intro_label)
        main_layout.addSpacing(30)
        main_layout.addWidget(
            QtGui.QLabel("Please select a project directory.")
        )
        main_layout.addLayout(dirpick_layout)
        main_layout.addSpacing(30)
        main_layout.addWidget(self.tab_widget)
        main_layout.addLayout(save_layout)
        main_layout.setSizeConstraint(QtGui.QLayout.SetNoConstraint)

        self.setLayout(main_layout)
        self.adjustSize()

    def _get_plugin_config_widgets(self, plugin_tmpl, plugname):
        # TODO: Find solution for the `depends` option, i.e. making the display
        # of a widget dependent on the value of some other setting
        widgets, config = {}, self.wizard().config
        for key, option in plugin_tmpl.items():
            label = (option.docstring
                     if option.docstring is not None else key.title())
            cur_value = config[plugname][key].get()
            # Do we need a dropdown?
            if (option.selectable and
                    any(isinstance(option.value, x) for x in (list, tuple))):
                widget = QtGui.QComboBox()
                i, index = 0, 0
                for each in option.value:
                    widget.addItem(unicode(each))
                    if each == cur_value:
                        index = i
                    i += 1
                widget.setCurrentIndex(index)
            # Do we need a checkbox?
            elif isinstance(option.value, bool):
                widget = QtGui.QCheckBox(label)
                widget.setCheckState(QtCore.Qt.Checked
                                     if cur_value
                                     else QtCore.Qt.Unchecked)
            elif any(isinstance(option.value, x) for x in (list, tuple)):
                # NOTE: We skip options with sequences for a value for now,
                #       as I'm not sure yet how this is best displayed to
                #       the user...
                # TODO: Find a way to display this nicely to the user
                continue
            # Seems like we need another value...
            elif isinstance(option.value, int):
                widget = QtGui.QSpinBox()
                max_val = max(1024, option.value * 2)
                widget.setMaximum(max_val)
                widget.setMinimum(-max_val)
                widget.setValue(cur_value)
            elif isinstance(option.value, float):
                widget = QtGui.QDoubleSpinBox()
                max_val = max(1024.0, option.value * 2)
                widget.setMaximum(max_val)
                widget.setMinimum(-max_val)
                widget.setValue(cur_value)
            else:
                widget = QtGui.QLineEdit()
                widget.setText(cur_value)
            widgets[key] = (label, widget)
        return widgets

    def show_filepicker(self):
        dialog = QtGui.QFileDialog()
        dialog.setFileMode(QtGui.QFileDialog.Directory)
        dialog.setOption(QtGui.QFileDialog.ShowDirsOnly, True)
        dialog.exec_()
        self.line_edit.setText(dialog.selectedFiles()[0])

    def isComplete(self):  # noqa
        return bool(self.line_edit.text())

    def validatePage(self):  # noqa
        wizard = self.wizard()
        project_path = self.line_edit.text()
        if not project_path:
            msg_box = QtGui.QMessageBox()
            msg_box.setText("Please select a project directory.")
            msg_box.setIcon(QtGui.QMessageBox.Critical)
            msg_box.exec_()
            return False

        self._update_config_from_plugin_widgets()
        wizard.workflow = workflow.Workflow(path=project_path,
                                            config=wizard.config)
        wizard.workflow.prepare_capture()
        return True

    def saveSettings(self):  # noqa
        self._update_config_from_plugin_widgets()
        config = self.wizard().config
        logger.debug("Writing configuration file to '{0}'"
                     .format(config.cfg_path))
        config.dump(filename=config.cfg_path)

    def _update_config_from_plugin_widgets(self):
        config = self.wizard().config
        for section in config.templates:
            if section not in self.plugin_widgets:
                continue
            logger.debug("Updating config from widgets for plugin {0}"
                         .format(section))
            for key in self.plugin_widgets[section]:
                logger.debug("Trying to set key \"{0}\"".format(key))
                label, widget = self.plugin_widgets[section][key]
                if isinstance(widget, QtGui.QComboBox):
                    idx = widget.currentIndex()
                    values = config.templates[section][key].value
                    logger.debug("Setting to \"{0}\"".format(values[idx]))
                    config[section][key] = values[idx]
                elif isinstance(widget, QtGui.QCheckBox):
                    checked = widget.isChecked()
                    logger.debug("Setting to \"{0}\"".format(checked))
                    config[section][key] = checked
                elif any(isinstance(widget, x)
                         for x in (QtGui.QSpinBox, QtGui.QDoubleSpinBox)):
                    config[section][key] = widget.value()
                else:
                    content = config[section][key] = widget.text()
                    logger.debug("Setting to \"{0}\"".format(content))
                    config[section][key] = unicode(content)


class CapturePage(QtGui.QWizardPage):
    def initializePage(self):  # noqa
        self.setTitle("Capturing from devices")
        self.start_time = None
        self.shot_count = 0

        # TODO: Add horizontally scrolling box with thumbnails of all
        #       previously shot images
        # TODO: Display last two shot images next to each other
        # TODO: Add button to retake the last capture

        layout = QtGui.QVBoxLayout(self)
        self.status = QtGui.QLabel("Press a capture key (default: Space, B)"
                                   " to begin capturing.")

        self.capture_btn = QtGui.QPushButton("Capture")
        self.capture_btn.clicked.connect(self.doCapture)
        self.capture_btn.setFocus()

        control_layout = QtGui.QHBoxLayout()
        if self.wizard().workflow.is_single_camera:
            self.control_single = QtGui.QLabel()
            control_layout.addWidget(self.control_single)
        else:
            self.control_odd = QtGui.QLabel()
            self.control_even = QtGui.QLabel()
            control_layout.addWidget(self.control_odd)
            control_layout.addWidget(self.control_even)

        self.retake_btn = QtGui.QPushButton("Retake")
        self.retake_btn.clicked.connect(self.retakeCapture)
        self.retake_btn = QtGui.QPushButton("Retake")
        self.retake_btn.clicked.connect(self.retakeCapture)

        self.logbox = QtGui.QTextEdit()
        self.log_handler = LogBoxHandler(self.logbox)
        self.log_handler.setLevel(logging.WARNING)
        self.log_handler.setFormatter(LogBoxFormatter())
        logging.getLogger().addHandler(self.log_handler)
        self.log_handler.sig.connect(self.logbox.append)

        layout.addWidget(self.status)
        layout.addStretch(1)
        layout.addLayout(control_layout)
        layout.addWidget(self.capture_btn)
        layout.addWidget(self.retake_btn)
        layout.addWidget(self.logbox)
        self.setLayout(layout)

    def validatePage(self):  # noqa
        self.wizard().workflow.finish_capture()
        return True

    def keyPressEvent(self, event):  # noqa
        if event.key() in (QtCore.Qt.Key_B, QtCore.Qt.Key_Space):
            self.doCapture()

<<<<<<< HEAD
    def updateControl(self):  # noqa
        images = [p.raw_image for p in self.wizard().workflow.pages[-2:]]
        self.control_odd.setPixmap(
            QtGui.QPixmap.fromImage(QtGui.QImage(unicode(images[0]))
                                    .scaledToWidth(250)))
        self.control_even.setPixmap(
            QtGui.QPixmap.fromImage(QtGui.QImage(unicode(images[1]))
                                    .scaledToWidth(250)))
=======
    def updateControl(self):
        if self.wizard().workflow.is_single_camera:
            image = self.wizard().workflow.pages[-1].raw_image
            self.control_single.setPixmap(
                QtGui.QPixmap.fromImage(QtGui.QImage(unicode(image))
                                        .scaledToWidth(250)))
        else:
            images = [p.raw_image for p in self.wizard().workflow.pages[-2:]]
            self.control_odd.setPixmap(
                QtGui.QPixmap.fromImage(QtGui.QImage(unicode(images[0]))
                                        .scaledToWidth(250)))
            self.control_even.setPixmap(
                QtGui.QPixmap.fromImage(QtGui.QImage(unicode(images[1]))
                                        .scaledToWidth(250)))
>>>>>>> 3879934e

    def retakeCapture(self):  # noqa
        self.retake_btn.setEnabled(False)
        self.doCapture(retake=True)
        self.retake_btn.setEnabled(True)

    def doCapture(self, retake=False):  # noqa
        self.capture_btn.setEnabled(False)
        with ThreadPoolExecutor(max_workers=1) as executor:
            future = executor.submit(self.wizard().workflow.capture, retake)
            while future.running():
                QtGui.qApp.processEvents()
                time.sleep(0.001)
        self.capture_btn.setEnabled(True)
        self.capture_btn.setFocus()
        self.shot_count += len(self.wizard().workflow.devices)
        if hasattr(self, '_start_time'):
            capture_speed = ((3600 / (time.time() - self._start_time))
                             * self.shot_count)
        else:
            self._start_time = time.time()
            capture_speed = 0.0
        self.status.setText(
            "Shot {0} pages in {1:.0f} minutes ({2:.0f} pages/hour)"
            .format(self.shot_count, (time.time() - self._start_time) / 60,
                    capture_speed))
        self.updateControl()


class PostprocessPage(QtGui.QWizardPage):
    done = False
    progress = QtCore.Signal(int)

    def initializePage(self):  # noqa
        self.setTitle("Postprocessing")

        self.progressbar = QtGui.QProgressBar(self)
        self.progressbar.setRange(0, 100)
        self.progressbar.setAlignment(QtCore.Qt.AlignCenter)
        self.logbox = QtGui.QTextEdit()
        self.log_handler = LogBoxHandler(self.logbox)
        self.log_handler.setLevel(logging.INFO)
        self.log_handler.setFormatter(LogBoxFormatter())
        logging.getLogger().addHandler(self.log_handler)
        self.log_handler.sig.connect(self.logbox.append)

        layout = QtGui.QVBoxLayout()
        layout.addWidget(self.progressbar)
        layout.addWidget(self.logbox)
        self.setLayout(layout)
        self.logbox.clear()
        QtCore.QTimer.singleShot(0, self.doPostprocess)

    def doPostprocess(self):  # noqa
        # Workaround for Qt threading issue:
        # QWidget::repaint: Recursive repaint detected, Segfaults
        # Use Qt event loop instead, it's thread safe
        def progress_callback(wf, changes):
            if 'status' in changes and 'step_progress' in changes['status']:
                self.progress.emit(
                    int(changes['status']['step_progress']*100))

        QtCore.QObject.connect(self, QtCore.SIGNAL("progress(int)"),
                               self.progressbar, QtCore.SLOT("setValue(int)"))

        workflow.on_modified.connect(progress_callback, weak=False,
                                     sender=self.wizard().workflow)
        with ThreadPoolExecutor(max_workers=1) as executor:
            future = executor.submit(self.wizard().workflow.process)
            while not future.done():
                QtGui.qApp.processEvents()
                time.sleep(0.01)
            if future.exception():
                raise future.exception()
        self.progressbar.hide()
        self.done = True
        self.completeChanged.emit()

    def isComplete(self):  # noqa
        return self.done

    def validatePage(self):  # noqa
        logging.getLogger().removeHandler(self.log_handler)
        return True


class OutputPage(QtGui.QWizardPage):
    done = False
    progress = QtCore.Signal(int)

    def initializePage(self):  # noqa
        self.setTitle("Generating output files")
        self.setFinalPage(True)

        self.progressbar = QtGui.QProgressBar(self)
        self.progressbar.setRange(0, 100)
        self.progressbar.setAlignment(QtCore.Qt.AlignCenter)
        self.logbox = QtGui.QTextEdit()
        self.log_handler = LogBoxHandler(self.logbox)
        self.log_handler.setLevel(logging.INFO)
        self.log_handler.setFormatter(LogBoxFormatter())
        logging.getLogger().addHandler(self.log_handler)
        self.log_handler.sig.connect(self.logbox.append)

        layout = QtGui.QVBoxLayout()
        layout.addWidget(self.progressbar)
        layout.addWidget(self.logbox)
        self.setLayout(layout)
        self.logbox.clear()
        QtCore.QTimer.singleShot(0, self.doGenerateOutput)

    def doGenerateOutput(self):  # noqa
        # Workaround for Qt threading issue:
        # QWidget::repaint: Recursive repaint detected, Segfaults
        # Use Qt event loop instead, it's thread safe
        def progress_callback(wf, changes):
            if 'status' in changes and 'step_progress' in changes['status']:
                self.progress.emit(
                    int(changes['status']['step_progress']*100))

        QtCore.QObject.connect(self, QtCore.SIGNAL("progress(int)"),
                               self.progressbar, QtCore.SLOT("setValue(int)"))

        workflow.on_modified.connect(progress_callback, weak=False,
                                     sender=self.wizard().workflow)
        with ThreadPoolExecutor(max_workers=1) as executor:
            future = executor.submit(self.wizard().workflow.output)
            while not future.done():
                QtGui.qApp.processEvents()
                time.sleep(0.01)
        self.progressbar.hide()
        self.done = True
        self.completeChanged.emit()

    def isComplete(self):  # noqa
        return self.done

    def validatePage(self):  # noqa
        logging.getLogger().removeHandler(self.log_handler)
        return True<|MERGE_RESOLUTION|>--- conflicted
+++ resolved
@@ -327,17 +327,7 @@
         if event.key() in (QtCore.Qt.Key_B, QtCore.Qt.Key_Space):
             self.doCapture()
 
-<<<<<<< HEAD
     def updateControl(self):  # noqa
-        images = [p.raw_image for p in self.wizard().workflow.pages[-2:]]
-        self.control_odd.setPixmap(
-            QtGui.QPixmap.fromImage(QtGui.QImage(unicode(images[0]))
-                                    .scaledToWidth(250)))
-        self.control_even.setPixmap(
-            QtGui.QPixmap.fromImage(QtGui.QImage(unicode(images[1]))
-                                    .scaledToWidth(250)))
-=======
-    def updateControl(self):
         if self.wizard().workflow.is_single_camera:
             image = self.wizard().workflow.pages[-1].raw_image
             self.control_single.setPixmap(
@@ -351,7 +341,6 @@
             self.control_even.setPixmap(
                 QtGui.QPixmap.fromImage(QtGui.QImage(unicode(images[1]))
                                         .scaledToWidth(250)))
->>>>>>> 3879934e
 
     def retakeCapture(self):  # noqa
         self.retake_btn.setEnabled(False)
