var path = require('path'),
    webpack = require('webpack');

module.exports = {
  cache: true,
  entry: './src/main.js',
  output: {
    path: path.join(__dirname, "packages"),
    filename: "bundle.js"
  },
  module: {
    loaders: [
      {test: /\.js$/, loader: 'jsx-loader'},
      {test: /\.css$/, loader: 'style!css'},
      {test: /\.scss$/, loader: "style!css!sass"},
<<<<<<< HEAD
      {test: /\.ttf$/, loader: "url-loader"}
=======
      {test: /\.ttf$/, loader: "url-loader"},
      {test: /\.svg$/, loader: "url-loader"},
>>>>>>> 052ef83e
    ]
  },
  plugins: [
    new webpack.optimize.DedupePlugin(),
    new webpack.optimize.UglifyJsPlugin()
  ]
}<|MERGE_RESOLUTION|>--- conflicted
+++ resolved
@@ -13,12 +13,8 @@
       {test: /\.js$/, loader: 'jsx-loader'},
       {test: /\.css$/, loader: 'style!css'},
       {test: /\.scss$/, loader: "style!css!sass"},
-<<<<<<< HEAD
       {test: /\.ttf$/, loader: "url-loader"}
-=======
-      {test: /\.ttf$/, loader: "url-loader"},
       {test: /\.svg$/, loader: "url-loader"},
->>>>>>> 052ef83e
     ]
   },
   plugins: [
