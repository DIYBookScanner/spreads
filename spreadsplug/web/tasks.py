# -*- coding: utf-8 -*-

# Copyright (C) 2014 Johannes Baiter <johannes.baiter@gmail.com>
#
# This program is free software: you can redistribute it and/or modify
# it under the terms of the GNU Affero General Public License as
# published by the Free Software Foundation, either version 3 of the
# License, or (at your option) any later version.
#
# This program is distributed in the hope that it will be useful,
# but WITHOUT ANY WARRANTY; without even the implied warranty of
# MERCHANTABILITY or FITNESS FOR A PARTICULAR PURPOSE.  See the
# GNU Affero General Public License for more details.

# You should have received a copy of the GNU Affero General Public License
# along with this program.  If not, see <http://www.gnu.org/licenses/>.

from __future__ import division

import copy
import logging
import platform
import shutil
import tempfile

import blinker
import requests
from spreads.vendor.pathlib import Path

from spreads.workflow import Workflow
from spreadsplug.web import task_queue
<<<<<<< HEAD
from persistence import get_workflow
from web import (on_transfer_started, on_transfer_progressed,
                 on_transfer_completed)
=======
from util import find_stick, GeneratorIO
>>>>>>> 5def70d1

IS_WIN = platform.system() == "Windows"
if IS_WIN:
    from util import find_stick_win as find_stick
else:
    from util import find_stick

logger = logging.getLogger('spreadsplug.web.tasks')
signals = blinker.Namespace()
on_transfer_started = signals.signal('transfer:started')
on_transfer_progressed = signals.signal('transfer:progressed')
on_transfer_completed = signals.signal('transfer:completed')
on_submit_started = signals.signal('submit:started')
on_submit_progressed = signals.signal('submit:progressed')
on_submit_completed = signals.signal('submit:completed')


@task_queue.task()
def transfer_to_stick(wf_id, base_path):
    workflow = Workflow.find_by_id(base_path, wf_id)
    stick = find_stick()
    files = list(workflow.path.rglob('*'))
    num_files = len(files)
    # Filter out problematic characters
    clean_name = (workflow.path.name.replace(':', '_')
                                    .replace('/', '_'))
    workflow.status['step'] = 'transfer'
    try:
        if IS_WIN:
            mount = stick.get_dbus_method(
                "FilesystemMount",
                dbus_interface="org.freedesktop.UDisks.Device")
            mount_point = mount('', [])
            target_path = Path(mount_point)/clean_name
        else:
            target_path = Path(stick)/clean_name
        if target_path.exists():
            shutil.rmtree(unicode(target_path))
        target_path.mkdir()
        signals['transfer:started'].send(workflow)
        for num, path in enumerate(files, 1):
            signals['transfer:progressed'].send(
                workflow, progress=(num/num_files)*0.79, status=path.name)
            workflow.status['step_done'] = (num/num_files)*0.79
            target = target_path/path.relative_to(workflow.path)
            if path.is_dir():
                target.mkdir()
            else:
                shutil.copyfile(unicode(path), unicode(target))
    finally:
        if 'mount_point' in locals():
            signals['transfer:progressed'].send(workflow, progress=0.8,
                                                status="Syncing...")
            workflow.status['step_done'] = 0.8
            unmount = stick.get_dbus_method(
                "FilesystemUnmount",
                dbus_interface="org.freedesktop.UDisks.Device")
            unmount([], timeout=1e6)  # dbus-python doesn't know an infinite
                                      # timeout... unmounting sometimes takes a
                                      # long time, since the device has to be
                                      # synced.
        signals['transfer:completed'].send(workflow)
        workflow.status['step'] = None


@task_queue.task()
def upload_workflow(wf_id, base_path, endpoint, user_config,
                    start_process=False, start_output=False):
    logger.debug("Uploading workflow to postprocessing server")

    workflow = Workflow.find_by_id(base_path, wf_id)
    # NOTE: This is kind of nasty.... We temporarily write the user-supplied
    # configuration to the bag, update the tag-payload, create the zip, and
    # once everything is done, we restore the old version
    tmp_cfg = copy.deepcopy(workflow.config)
    tmp_cfg.set(user_config)
    tmp_cfg_path = workflow.path/'config.yml'
    tmp_cfg.dump(filename=unicode(tmp_cfg_path),
                 sections=(user_config['plugins'] + ["plugins", "device"]))
    workflow.bag.add_tagfiles(unicode(tmp_cfg_path))

    # Create a zipstream from the workflow-bag
    zstream = workflow.bag.package_as_zipstream(compression=None)
    zstream_copy = copy.deepcopy(zstream)
    zsize = sum(len(x) for x in zstream_copy)

    def zstream_wrapper():
        """ Wrapper around our zstream so we can emit a signal when all data
        has been streamed to the client.
        """
        transferred = 0
        progress = "0.00"
        for data in zstream:
            yield data
            transferred += len(data)
            # Only update progress if we've progress at least by 0.01
            new_progress = "{0:.2f}".format(transferred/zsize)
            if new_progress != progress:
                progress = new_progress
                signals['submit:progressed'].send(
                    workflow, progress=float(progress),
                    status="Uploading workflow...")

    # NOTE: This is neccessary since requests makes a chunked upload when
    #       passed a plain generator, which is not supported by the WSGI
    #       protocol that receives it. Hence we wrap it inside of a
    #       GeneratorIO to make it appear as a file-like object with a
    #       known size.
    zstream_fp = GeneratorIO(zstream_wrapper(), zsize)
    signals['submit:started'].send(workflow)
    resp = requests.post(endpoint, data=zstream_fp,
                         headers={'Content-Type': 'application/zip'})
    if not resp:
        error_msg = "Upload failed: {0}".format(resp.content)
        signals['submit:error'].send(workflow, message=error_msg,
                                     data=resp.content)
        logger.error(error_msg)
    else:
        wfid = resp.json()['id']
        if start_process:
            requests.post(endpoint + "/{0}/process".format(wfid))
        if start_output:
            requests.post(endpoint + "/{0}/output".format(wfid))
        signals['submit:completed'].send(workflow, remote_id=wfid)

    # Restore our old configuration
    workflow._save_config()


@task_queue.task()
def process_workflow(wf_id, base_path):
    workflow = Workflow.find_by_id(base_path, wf_id)
    logger.debug("Initiating processing for workflow {0}"
                 .format(workflow.slug))
    workflow.process()


@task_queue.task()
def output_workflow(wf_id, base_path):
    workflow = Workflow.find_by_id(base_path, wf_id)
    logger.debug("Initiating output generation for workflow {0}"
                 .format(workflow.slug))
    workflow.output()<|MERGE_RESOLUTION|>--- conflicted
+++ resolved
@@ -29,13 +29,7 @@
 
 from spreads.workflow import Workflow
 from spreadsplug.web import task_queue
-<<<<<<< HEAD
-from persistence import get_workflow
-from web import (on_transfer_started, on_transfer_progressed,
-                 on_transfer_completed)
-=======
-from util import find_stick, GeneratorIO
->>>>>>> 5def70d1
+from util import GeneratorIO
 
 IS_WIN = platform.system() == "Windows"
 if IS_WIN:
@@ -65,13 +59,13 @@
     workflow.status['step'] = 'transfer'
     try:
         if IS_WIN:
+            target_path = Path(stick)/clean_name
+        else:
             mount = stick.get_dbus_method(
                 "FilesystemMount",
                 dbus_interface="org.freedesktop.UDisks.Device")
             mount_point = mount('', [])
             target_path = Path(mount_point)/clean_name
-        else:
-            target_path = Path(stick)/clean_name
         if target_path.exists():
             shutil.rmtree(unicode(target_path))
         target_path.mkdir()
