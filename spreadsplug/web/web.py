--- conflicted
+++ resolved
@@ -4,13 +4,9 @@
 import itertools
 import logging
 import logging.handlers
-<<<<<<< HEAD
+import os
 import platform
-import shutil
-=======
-import os
 import StringIO
->>>>>>> 5def70d1
 import subprocess
 import time
 import zipfile
@@ -29,18 +25,13 @@
 from spreads.workflow import Workflow, ValidationError
 
 from spreadsplug.web import app
-<<<<<<< HEAD
-from util import get_image_url, WorkflowConverter, get_thumbnail, scale_image
+from discovery import discover_servers
+from util import WorkflowConverter, get_thumbnail, scale_image, convert_image
 
 if platform.system() == "Windows":
+    from util import find_stick_win as find_stick
+else:
     from util import find_stick
-else:
-    from util import find_stick_win as find_stick
-=======
-from discovery import discover_servers
-from util import (WorkflowConverter, get_thumbnail, find_stick, scale_image,
-                  convert_image)
->>>>>>> 5def70d1
 
 logger = logging.getLogger('spreadsplug.web')
 
