--- conflicted
+++ resolved
@@ -172,11 +172,7 @@
         cfg["driver"] = u"testdriver"
         cfg["plugins"] = [u"test_output", u"test_process", u"test_process2"]
         cfg["capture"]["capture_keys"] = ["b", " "]
-<<<<<<< HEAD
-        cfg.load_defaults(overwrite=False)
-=======
         cfg.load_defaults()
->>>>>>> d7fa59f6
         yield cfg
 
 
